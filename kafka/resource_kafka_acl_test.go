--- conflicted
+++ resolved
@@ -33,15 +33,12 @@
 				Config: fmt.Sprintf(testResourceACL_updateConfig, bs, aclResourceName),
 				Check:  testResourceACL_updateCheck,
 			},
-<<<<<<< HEAD
-=======
 			{
 				ResourceName:      "kafka_acl.test",
 				ImportState:       true,
 				ImportStateVerify: true,
-				Config:            fmt.Sprintf(testResourceACL_updateConfig, aclResourceName),
+				Config:            fmt.Sprintf(testResourceACL_updateConfig, bs, aclResourceName),
 			},
->>>>>>> 1e243a0b
 		},
 	})
 }
